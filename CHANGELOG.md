--- conflicted
+++ resolved
@@ -2,8 +2,6 @@
 
 All notable changes to this project will be documented in this file.
 
-<<<<<<< HEAD
-=======
 ## [20.0] - 2025-12-21
 
 ### Database Schema Changes
@@ -68,7 +66,6 @@
   - `activate`, `pause` for lifecycle management
   - `nodeExecutions` for contact journey audit trail
 
->>>>>>> bc52152f
 ## [19.6] - 2025-12-19
 
 - Fix: SMTP integration now works with strict SMTP servers (#172)
